## Contrib Modules

### BuildInfo

Generate scala code from your buildfile.
This plugin generates a single object containing information from your build.

To declare a module that uses BuildInfo you must extend the `mill.contrib.BuildInfo` trait when defining your module.

Quickstart:
```scala
object project extends BuildInfo {
  val name = "poject-name"
  def  buildInfoMembers: T[Map[String, String]] = T {
    Map(
      "name" -> name),
      "scalaVersion" -> scalaVersion()
    )
  }
}
```

#### Configuration options

* `def buildInfoMembers: T[Map[String, String]]`
  The map containing all member names and values for the generated info object.

* `def buildInfoObjectName: String`, default: `BuildInfo`
  The name of the object which contains all the members from `buildInfoMembers`.

* `def buildInfoPackageName: Option[String]`, default: `None`
  The package name of the object.

### ScalaPB

This module allows [ScalaPB](https://scalapb.github.io) to be used in Mill builds. ScalaPB is a [Protocol Buffers](https://developers.google.com/protocol-buffers/) compiler plugin that generates Scala case classes, encoders and decoders for protobuf messages.

To declare a module that uses ScalaPB you can extend the `mill.contrib.scalapblib.ScalaPBModule` trait when defining your module.

This creates a Scala module which compiles `.proto` files in the `protobuf` folder of the module with ScalaPB and adds the resulting `.scala` sources to your module's `generatedSources`.

```scala
// build.sc
import mill._, scalalib._, contrib.scalapblib.__

object example extends ScalaPBModule {
  def scalaVersion = "2.12.6"
  def scalaPBVersion = "0.7.4"
}
```

This defines a project with the following layout:

```
build.sc
example/
    src/
    protobuf/
    resources/
```

#### Configuration options

* scalaPBVersion (mandatory) - The ScalaPB version `String` e.g. `"0.7.4"`

* scalaPBFlatPackage - A `Boolean` option which determines whether the `.proto` file name should be appended as the final segment of the package name in the generated sources.

* scalaPBJavaConversions - A `Boolean` option which determines whether methods for converting between the generated Scala classes and the Protocol Buffers Java API classes should be generated.

* scalaPBGrpc - A `Boolean` option which determines whether [grpc](https://grpc.io) stubs should be generated.

* scalaPBSingleLineToProtoString - A `Boolean` option which determines whether the generated `.toString` methods should use a single line format.

If you'd like to configure the options that are passed to the ScalaPB compiler directly, you can override the `scalaPBOptions` task, for example:

```scala
object example extends ScalaPBModule {
  def scalaVersion = "2.12.6"
  def scalaPBVersion = "0.7.4"
  override def scalaPBOptions = "flat_package,java_conversions"
}
```

### TestNG

Provides support for [TestNG](https://testng.org/doc/index.html).

To use TestNG as test framework, you need to add it to the `TestModule.testFrameworks` property.

```scala
object project extends ScalaModule {
  object test extends Tests{
    def testFrameworks = Seq("mill.testng.TestNGFramework")
  }
}
```

### Tut

This module allows [Tut](https://tpolecat.github.io/tut) to be used in Mill builds. Tut is a documentation tool which compiles and evaluates Scala code in documentation files and provides various options for configuring how the results will be displayed in the compiled documentation.

To declare a module that uses Tut you can extend the `mill.contrib.tut.TutModule` trait when defining your module.

This creates a Scala module which compiles markdown, HTML and `.txt` files in the `tut` folder of the module with Tut.

By default the resulting documents are simply placed in the Mill build output folder but they can be placed elsewhere by overriding the `tutTargetDirectory` task.

```scala
// build.sc
import mill._, scalalib._, contrib.tut.__

object example extends TutModule {
  def scalaVersion = "2.12.6"
  def tutVersion = "0.6.7"
}
```

This defines a project with the following layout:

```
build.sc
example/
    src/
    tut/
    resources/
```

In order to compile documentation we can execute the `tut` task in the module:

```
sh> mill example.tut
```

#### Configuration options

* tutSourceDirectory - This task determines where documentation files must be placed in order to be compiled with Tut. By default this is the `tut` folder at the root of the module.

* tutTargetDirectory - A task which determines where the compiled documentation files will be placed. By default this is simply the Mill build's output folder for the `tutTargetDirectory` task but this can be reconfigured so that documentation goes to the root of the module (e.g. `millSourcePath`) or to a dedicated folder (e.g. `millSourcePath / 'docs`)

* tutClasspath - A task which determines what classpath is used when compiling documentation. By default this is configured to use the same inputs as the `runClasspath`, except for using `tutIvyDeps` rather than the module's `ivyDeps`.

* tutScalacPluginIvyDeps - A task which determines the scalac plugins which will be used when compiling code examples with Tut. The default is to use the `scalacPluginIvyDeps` for the module.

* tutNameFilter - A `scala.util.matching.Regex` task which will be used to determine which files should be compiled with tut. The default pattern is as follows: `.*\.(md|markdown|txt|htm|html)`.

* tutScalacOptions - The scalac options which will be used when compiling code examples with Tut. The default is to use the `scalacOptions` for the module but filtering out options which are problematic in the REPL, e.g. `-Xfatal-warnings`, `-Ywarn-unused-imports`.

* tutVersion - The version of Tut to use.

* tutIvyDeps - A task which determines how to fetch the Tut jar file and all of the dependencies required to compile documentation for the module and returns the resulting files.

* tutPluginJars - A task which performs the dependency resolution for the scalac plugins to be used with Tut.

### Twirl

Twirl templates support.

To declare a module that needs to compile twirl templates you must extend the `mill.twirllib.TwirlModule` trait when defining your module. 
Also note that twirl templates get compiled into scala code, so you also need to extend `ScalaModule`.
 
```scala
import $ivy.`com.lihaoyi::mill-contrib-twirllib:0.3.2`,  mill.twirllib._
object app extends ScalaModule with TwirlModule {
// ...
} 
``` 

#### Configuration options

* `def twirlVersion: T[String]` (mandatory) - the version of the twirl compiler to use, like "1.3.15"
* `def twirlAdditionalImports: Seq[String] = Nil` - the additional imports that will be added by twirl compiler to the top
  of all templates
  
#### Details

The following filesystem layout is expected:

```text
build.sc
app/
    views/
        view1.scala.html
        view2.scala.html
```

`TwirlModule` adds the `compileTwirl` task to the module:
```
mill app.compileTwirl
```

(it will be automatically run whenever you compile your module)

This task will compile `*.scala.html` templates (and others, like `*.scala.txt`) into the `out/app/compileTwirl/dest` 
directory. This directory must be added to the generated sources of the module to be compiled and made accessible from the rest of the code:
```scala
object app extends ScalaModule with TwirlModule {
  def twirlVersion = "1.3.15"
  def generatedSources = T{ Seq(compileTwirl().classes) }
}
``` 

To add additional imports to all of the twirl templates:
```scala
object app extends ScalaModule with TwirlModule {
  def twirlVersion = "1.3.15"
<<<<<<< HEAD
  override def generatedSources = T{
    val classes = compileTwirl().classes
    Seq(classes.copy(path = classes.path / os.up)) // we just move one dir up
  }
=======
  override def twirlAdditionalImports = Seq("my.additional.stuff._", "my.other.stuff._")
  def generatedSources = T{ Seq(compileTwirl().classes) }
>>>>>>> ff45d241
}
``` 

as the result all templates will get this line at the top:
```scala
@import "my.additional.stuff._"
@import "my.other.stuff._"
```

Besides that, twirl compiler has default imports, at the moment these:
```scala
Seq(
    "_root_.play.twirl.api.TwirlFeatureImports._",
    "_root_.play.twirl.api.TwirlHelperImports._",
    "_root_.play.twirl.api.Html",
    "_root_.play.twirl.api.JavaScript",
    "_root_.play.twirl.api.Txt",
    "_root_.play.twirl.api.Xml"
)
``` 

These imports will always be added to every template.  You don't need to list them if you override `twirlAdditionalImports`.

#### Example
There's an [example project](https://github.com/lihaoyi/cask/tree/master/example/twirl)



## Thirdparty Mill Plugins

### DGraph

Show transitive dependencies of your build in your browser.

Project home: https://github.com/ajrnz/mill-dgraph

#### Quickstart

```scala
import $ivy.`com.github.ajrnz::mill-dgraph:0.2.0`
```

```sh
sh> mill plugin.dgraph.browseDeps(proj)()
```

### Ensime

Create an [.ensime](http://ensime.github.io/ "ensime") file for your build.

Project home: https://github.com/yyadavalli/mill-ensime

#### Quickstart

```scala
import $ivy.`fun.valycorp::mill-ensime:0.0.1`
```

```sh
sh> mill fun.valycorp.mill.GenEnsime/ensimeConfig
```

### OSGi

Produce OSGi Bundles with mill.

Project home: https://github.com/lefou/mill-osgi

#### Quickstart

```scala
import $ivy.`de.tototec::de.tobiasroeser.mill.osgi:0.0.2`
import de.tobiasroeser.mill.osgi._

object project extends ScalaModule with OsgiBundleModule {

  def bundleSymbolicName = "com.example.project"

  def osgiHeaders = T{ osgiHeaders().copy(
    `Export-Package`   = Seq("com.example.api"),
    `Bundle-Activator` = Some("com.example.internal.Activator")
  )}

}
```


### PublishM2

Mill plugin to publish artifacts into a local Maven repository.

Project home: https://github.com/lefou/mill-publishM2

#### Quickstart

Just mix-in the `PublishM2Module` into your project.
`PublishM2Module` already extends mill's built-in `PublishModule`.

File: `build.sc`
```scala
import mill._, scalalib._, publish._

import $ivy.`de.tototec::de.tobiasroeser.mill.publishM2:0.0.1`
import de.tobiasroeser.mill.publishM2._

object project extends PublishModule with PublishM2Module {
  // ...
}
```

Publishing to default local Maven repository

```bash
> mill project.publishM2Local
[40/40] project.publishM2Local
Publishing to /home/user/.m2/repository
```

Publishing to custom local Maven repository

```bash
> mill project.publishM2Local /tmp/m2repo
[40/40] project.publishM2Local
Publishing to /tmp/m2repo
```<|MERGE_RESOLUTION|>--- conflicted
+++ resolved
@@ -203,15 +203,8 @@
 ```scala
 object app extends ScalaModule with TwirlModule {
   def twirlVersion = "1.3.15"
-<<<<<<< HEAD
-  override def generatedSources = T{
-    val classes = compileTwirl().classes
-    Seq(classes.copy(path = classes.path / os.up)) // we just move one dir up
-  }
-=======
   override def twirlAdditionalImports = Seq("my.additional.stuff._", "my.other.stuff._")
   def generatedSources = T{ Seq(compileTwirl().classes) }
->>>>>>> ff45d241
 }
 ``` 
 
