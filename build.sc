--- conflicted
+++ resolved
@@ -333,11 +333,11 @@
     def ivyDeps = Agg(ivy"org.flywaydb:flyway-core:5.2.4")
   }
 
-<<<<<<< HEAD
+
   object docker extends MillModule {
     def moduleDeps = Seq(scalalib)
   }
-=======
+
   object bloop extends MillModule {
     def moduleDeps = Seq(scalalib)
     def ivyDeps = Agg(
@@ -345,8 +345,6 @@
       ivy"com.lihaoyi::ujson-circe:0.7.4"
     )
   }
-
->>>>>>> 052af24a
 }
 
 
